--- conflicted
+++ resolved
@@ -95,11 +95,7 @@
 
 // LLA configures a NDP Source Link Layer Address option.
 type LLA struct {
-<<<<<<< HEAD
-	Address net.HardwareAddr
-=======
 	Addr net.HardwareAddr
->>>>>>> ac2eb684
 }
 
 // Name implements Plugin.
@@ -107,9 +103,6 @@
 
 // String implements Plugin.
 func (l *LLA) String() string {
-<<<<<<< HEAD
-	return fmt.Sprintf("source link-layer address: %s", l.Address)
-=======
 	var s string
 	if l.Addr != nil {
 		s = l.Addr.String()
@@ -118,18 +111,11 @@
 	}
 
 	return fmt.Sprintf("source link-layer address: %s", s)
->>>>>>> ac2eb684
 }
 
 // Prepare implements Plugin.
 func (l *LLA) Prepare(ifi *net.Interface) error {
-<<<<<<< HEAD
-	if l.Address == nil {
-		l.Address = ifi.HardwareAddr
-	}
-=======
 	l.Addr = ifi.HardwareAddr
->>>>>>> ac2eb684
 	return nil
 }
 
@@ -143,11 +129,7 @@
 
 	ra.Options = append(ra.Options, &ndp.LinkLayerAddress{
 		Direction: ndp.Source,
-<<<<<<< HEAD
-		Addr:      l.Address,
-=======
 		Addr:      l.Addr,
->>>>>>> ac2eb684
 	})
 
 	return nil
