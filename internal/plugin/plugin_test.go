--- conflicted
+++ resolved
@@ -64,11 +64,7 @@
 		},
 		{
 			name: "LLA",
-<<<<<<< HEAD
-			p:    &LLA{Address: net.HardwareAddr{0xde, 0xad, 0xbe, 0xef, 0xde, 0xad}},
-=======
 			p:    &LLA{Addr: net.HardwareAddr{0xde, 0xad, 0xbe, 0xef, 0xde, 0xad}},
->>>>>>> ac2eb684
 			s:    "source link-layer address: de:ad:be:ef:de:ad",
 		},
 		{
